# frozen_string_literal: true

# Copyright 2018 Google LLC
#
# Licensed under the Apache License, Version 2.0 (the "License");
# you may not use this file except in compliance with the License.
# You may obtain a copy of the License at
#
#     https:#www.apache.org/licenses/LICENSE-2.0
#
# Unless required by applicable law or agreed to in writing, software
# distributed under the License is distributed on an "AS IS" BASIS,
# WITHOUT WARRANTIES OR CONDITIONS OF ANY KIND, either express or implied.
# See the License for the specific language governing permissions and
# limitations under the License.


require "google/bigtable/v2/data_pb"
require "google/cloud/bigtable/value_range"
require "google/cloud/bigtable/column_range"
require "google/cloud/bigtable/row_filter/simple_filter"
require "google/cloud/bigtable/row_filter/chain_filter"
require "google/cloud/bigtable/row_filter/interleave_filter"
require "google/cloud/bigtable/row_filter/condition_filter"

module Google
  module Cloud
    module Bigtable
      # # RowFilter
      #
      # Takes a row as input and produces an alternate view of the row based on
      # specified rules. For example, a RowFilter might trim down a row to include
      # just the cells from columns matching a given regular expression, or it might
      # return all the cells of a row but not their values. More complicated filters
      # can be composed out of these components to express requests such as, "within
      # every column of a particular family, give just the two most recent cells
      # that are older than timestamp X."
      #
      # Two broad categories of RowFilters are `true filters` and `transformers`.
      # Two ways to compose simple filters into more complex ones are 
      # `chains` and `interleaves`. They work as follows:
      #
      # * True filters alter the input row by excluding some of its cells wholesale
      # from the output row. An example of a true filter is the `value_regex_filter`,
      # which excludes cells whose values don't match the specified pattern. All
      # regex true filters use RE2 syntax (https:#github.com/google/re2/wiki/Syntax)
      # in raw byte mode (RE2::Latin1) and are evaluated as full matches. An
      # important point to keep in mind is that `RE2(.)` is equivalent by default to
      # `RE2([^\n])`, meaning that it does not match newlines. When attempting to
      # match an arbitrary byte, you should therefore use the escape sequence `\C`,
      # which should be further escaped as `\\C` in Ruby.
      #
      # * Transformers alter the input row by changing the values of some of its
      # cells in the output, without excluding them completely. Currently, the only
      # supported transformer is the `strip_value_transformer`, which replaces every
      # cell's value with an empty string.
      #
      # * Chains and interleaves are described in more detail in the
      # RowFilter.Chain and RowFilter.Interleave documentation.
      #
      # The total serialized size of a RowFilter message must not
      # exceed 4096 bytes, and RowFilters may not be nested within each other
      # (in chains or interleaves) to a depth of more than 20.
      #
      # ADVANCED USE:.
      # Hook for introspection into the RowFilter. Outputs all cells directly to
      # the output of the read rather than to any parent filter. Consider the
      # following example:
      #
      #     Chain(
      #       FamilyRegex("A"),
      #       Interleave(
      #         All(),
      #         Chain(Label("foo"), Sink())
      #       ),
      #       QualifierRegex("B")
      #     )
      #
      #                         A,A,1,w
      #                         A,B,2,x
      #                         B,B,4,z
      #                            |
      #                     FamilyRegex("A")
      #                            |
      #                         A,A,1,w
      #                         A,B,2,x
      #                            |
      #               +------------+-------------+
      #               |                          |
      #             All()                    Label(foo)
      #               |                          |
      #            A,A,1,w              A,A,1,w,labels:[foo]
      #            A,B,2,x              A,B,2,x,labels:[foo]
      #               |                          |
      #               |                        Sink() --------------+
      #               |                          |                  |
      #               +------------+      x------+          A,A,1,w,labels:[foo]
      #                            |                        A,B,2,x,labels:[foo]
      #                         A,A,1,w                             |
      #                         A,B,2,x                             |
      #                            |                                |
      #                    QualifierRegex("B")                      |
      #                            |                                |
      #                         A,B,2,x                             |
      #                            |                                |
      #                            +--------------------------------+
      #                            |
      #                         A,A,1,w,labels:[foo]
      #                         A,B,2,x,labels:[foo]  # could be switched
      #                         A,B,2,x               # could be switched
      #
      # Despite being excluded by the qualifier filter, a copy of every cell
      # that reaches the sink is present in the final result.
      #
      # As with an interleave filter, duplicate cells are possible
      # and appear in an unspecified mutual order.
      # In this case we have a duplicate with column "A:B" and timestamp 2
      # because one copy passed through the All filter while the other was
      # passed through the Label and Sink filters. Note that one copy has the label "foo",
      # while the other does not.
      #
      # @example
      #
      #   # Pass filter
      #   Google::Cloud::Bigtable::RowFilter.pass
      #
      #   # Key regex filter
      #   Google::Cloud::Bigtable::RowFilter.key("user-*")
      #
      #   # Cell limit filter
      #   Google::Cloud::Bigtable::RowFilter.cells_per_row(10)
      #
      module RowFilter
        # @private
        PASS = SimpleFilter.new.pass.freeze

        # @private
        BLOCK = SimpleFilter.new.block.freeze

        # @private
        SINK = SimpleFilter.new.sink.freeze

        # @private
        STRIP_VALUE = SimpleFilter.new.strip_value.freeze

        private_constant :PASS, :BLOCK, :SINK, :STRIP_VALUE

        # Creates a chain filter instance.
        #
        # A chain RowFilter that sends rows through several RowFilters in sequence.
        #
        # See {Google::Cloud::Bigtable::RowFilter::ChainFilter}
        #
        # The elements of "filters" are chained together to process the input row:
        # in row -> f(0) -> intermediate row -> f(1) -> ... -> f(N) -> out row
        # The full chain is executed atomically.
        #
        # @return [Google::Cloud::Bigtable::RowFilter::ChainFilter]
        #
        # @example Create chain filter with simple filter.
        #
        #   chain = Google::Cloud::Bigtable::RowFilter.chain
        #
        #   # Add filters to chain filter
        #   chain.key("user-*")
        #   chain.strip_value
        #
        #   # OR
        #   chain.key("user-*).strip_value
        #
        # @example Create complex chain filter.
        #
        #   chain = Google::Cloud::Bigtable::RowFilter.chain
        #
        #   chain_1 = Google::Cloud::Bigtable::RowFilter.chain
        #   chain_1.label("users").qualifier("name").cells_per_row(5)
        #
        #   # Add to main chain filter
        #   chain.chain(chain_1).value("xyz*).key("user-*")
        #
        def self.chain
          ChainFilter.new
        end

        # Creates an interleave filter.
        #
        # A RowFilter that sends each row to each of several component
        # RowFilters and interleaves the results.
        #
        # The elements of "filters" all process a copy of the input row, and the
        # results are pooled, sorted, and combined into a single output row.
        # If multiple cells are produced with the same column and timestamp,
        # they will all appear in the output row in an unspecified mutual order.
        # Consider the following example, with three filters:
        #
        #                                  input row
        #                                      |
        #            -----------------------------------------------------
        #            |                         |                         |
        #           f(0)                      f(1)                      f(2)
        #            |                         |                         |
        #     1: foo,bar,10,x             foo,bar,10,z              far,bar,7,a
        #     2: foo,blah,11,z            far,blah,5,x              far,blah,5,x
        #            |                         |                         |
        #            -----------------------------------------------------
        #                                      |
        #     1:                      foo,bar,10,z   # could have switched with #2
        #     2:                      foo,bar,10,x   # could have switched with #1
        #     3:                      foo,blah,11,z
        #     4:                      far,bar,7,a
        #     5:                      far,blah,5,x   # identical to #6
        #     6:                      far,blah,5,x   # identical to #5
        #
        # All interleaved filters are executed atomically.
        #
        # @return [Google::Cloud::Bigtable::RowFilter::InterleaveFilter]
        #
        # @example Create an interleave filter with simple filter.
        #
        #   interleave = Google::Cloud::Bigtable::RowFilter.interleave
        #
        #   # Add filters to interleave filter
        #   interleave.key("user-*")
        #   interleave.sink
        #
        #   # OR
        #   interleave.key("user-*).sink
        #
        # @example Create complex interleave filter.
        #
        #   interleave = Google::Cloud::Bigtable::RowFilter.interleave
        #
        #   chain_1 = Google::Cloud::Bigtable::RowFilter.chain
        #   chain_1.label("users").qualifier("name").cells_per_row(5)
        #
        #   # Add to main chain filter
        #   interleave.chain(chain_1).value("xyz*).key("user-*")
        #
        def self.interleave
          InterleaveFilter.new
        end

        # Creates a condition filter instance.
        #
        # A RowFilter that evaluates one of two possible RowFilters, depending on
        # whether or not a predicate RowFilter outputs any cells from the input row.
        #
        # IMPORTANT NOTE: The predicate filter does not execute atomically with the
        # true and false filters, which may lead to inconsistent or unexpected
        # results. Additionally, condition filters have poor performance, especially
        # when filters are set for the false condition.
        #
        # Cannot be used within the `predicate_filter`, `true_filter`, or `false_filter`
        #
        # @param predicate [SimpleFilter, ChainFilter, InterleaveFilter, ConditionFilter]
        # @return [Google::Cloud::Bigtable::RowFilter::ConditionFilter]
        #
        # @example
        #
        #   predicate = Google::Cloud::Bigtable::RowFilter.key("user-*")
        #   condition = Google::Cloud::Bigtable::RowFilter.condition(predicate)
        #
        #   label = Google::Cloud::Bigtable::RowFilter.label("user")
        #   strip_value = Google::Cloud::Bigtable::RowFilter.strip_value
        #
        #   # On match apply label, else strip cell values
        #   condition.on_match(label).otherwise(strip_value)
        #
        def self.condition predicate
          ConditionFilter.new(predicate)
        end

        # Creates a pass filter instance.
        #
        # Matches all cells, regardless of input. Functionally equivalent to
        # leaving `filter` unset, but included for completeness.
        #
        # @return [Google::Cloud::Bigtable::RowFilter::SimpleFilter]
        #
        # @example
        #
        #   filter = Google::Cloud::Bigtable::RowFilter.pass
        #
        def self.pass
          PASS
        end

        # Creates a block-all filter instance.
        #
        # Does not match any cells, regardless of input. Useful for temporarily
        # disabling just part of a filter.
        #
        # @return [Google::Cloud::Bigtable::RowFilter::SimpleFilter]
        #
        # @example
        #
        #   filter = Google::Cloud::Bigtable::RowFilter.block
        #
        def self.block
          BLOCK
        end

        # Creates a sink filter instance.
        #
        # Outputs all cells directly to the output of the read rather than to any
        # parent filter
        #
        # @return [Google::Cloud::Bigtable::RowFilter::SimpleFilter]
        #
        # @example
        #
        #   filter = Google::Cloud::Bigtable::RowFilter.sink
        #
        def self.sink
          SINK
        end

        # Creates a strip value filter instance.
        #
        # Replaces each cell's value with an empty string.
        #
        # @return [Google::Cloud::Bigtable::RowFilter::SimpleFilter]
        #
        # @example
        #
        #   filter = Google::Cloud::Bigtable::RowFilter.strip_value
        #
        def self.strip_value
          STRIP_VALUE
        end

        # Creates a key filter instance to match a row key using a regular expression.
        #
        # Matches only cells from rows whose row keys satisfy the given RE2 regex. In
        # other words, passes through the entire row when the key matches, and
        # otherwise produces an empty row.
        # Note that, since row keys can contain arbitrary bytes, the `\C` escape
        # sequence must be used if a true wildcard is desired. The `.` character
        # will not match the new line character `\n`, which may be present in a
        # binary key.
        #
        # For Regex syntax:
        # @see https://github.com/google/re2/wiki/Syntax
        #
        # @param regex [String] Regex to match row keys.
        # @return [Google::Cloud::Bigtable::RowFilter::SimpleFilter]
        #
        # @example
        #
        #   filter = Google::Cloud::Bigtable::RowFilter.key("user-.*")
        #
        def self.key regex
          SimpleFilter.new.key(regex)
        end

        # Creates a sample probability filter instance.
        #
        # Matches all cells from a row with probability p, and matches no cells
        # from the row with probability 1-p.
        #
        # @param probability [Float] Probability value
        #   Probability must be greather then 0 and less then 1.0
        # @return [Google::Cloud::Bigtable::RowFilter::SimpleFilter]
        #
        # @example
        #
        #   filter = Google::Cloud::Bigtable::RowFilter.sample(0.5)
        #
        def self.sample probability
          SimpleFilter.new.sample(probability)
        end

        # Creates a family name match filter using a regular expression.
        #
        # Matches only cells from columns whose families satisfy the given RE2
        # regex. For technical reasons, the regex must not contain the `:`
        # character, even if it is not being used as a literal.
        # Note that, since column families cannot contain the new line character
        # `\n`, it is sufficient to use `.` as a full wildcard when matching
        # column family names.
        #
        # For Regex syntax:
        # @see https://github.com/google/re2/wiki/Syntax
        #
        # @param regex [String] Regex to match family name.
        # @return [Google::Cloud::Bigtable::RowFilter::SimpleFilter]
        #
        # @example
        #
        #   filter = Google::Cloud::Bigtable::RowFilter.family("cf-.*")
        #
        def self.family regex
          SimpleFilter.new.family(regex)
        end

        # Creates a column qualifier match filter using a regular expression.
        #
        # Matches only cells from columns whose qualifiers satisfy the given RE2
        # regex.
        # Note that, since column qualifiers can contain arbitrary bytes, the `\C`
        # escape sequence must be used if a true wildcard is desired. The `.`
        # character will not match the new line character `\n`, which may be
        # present in a binary qualifier.
        #
        # For Regex syntax:
        # @see https://github.com/google/re2/wiki/Syntax
        #
        # @param regex [String] Regex to match column qualifier name.
        # @return [Google::Cloud::Bigtable::RowFilter::SimpleFilter]
        #
        # @example
        #
        #   filter = Google::Cloud::Bigtable::RowFilter.qualifier("user-name.*")
        #
        def self.qualifier regex
          SimpleFilter.new.qualifier(regex)
        end

        # Creates a value match filter using a regular expression.
        #
        # Matches only cells with values that satisfy the given regular expression.
        # Note that, since cell values can contain arbitrary bytes, the `\C` escape
        # sequence must be used if a true wildcard is desired. The `.` character
        # will not match the new line character `\n`, which may be present in a
        # binary value.
        #
        # For Regex syntax:
        # @see https://github.com/google/re2/wiki/Syntax
        #
        # @param regex [String] Regex to match cell value.
        # @return [Google::Cloud::Bigtable::RowFilter::SimpleFilter]
        #
        # @example
        #
        #   filter = Google::Cloud::Bigtable::RowFilter.value("abc.*")
        #
        def self.value regex
          SimpleFilter.new.value(regex)
        end

        # Creates a label filter instance to apply a label based on the result of
        # read rows.
        #
        # Applies the given label to all cells in the output row. This allows
        # the client to determine which results were produced from which part of
        # the filter.
        #
        # Values must be at most 15 characters and match the RE2
        # pattern `[a-z0-9\\-]+`
        #
        # Due to a technical limitation, it is not currently possible to apply
<<<<<<< HEAD
        # multiple labels to a cell. As a result, a Chain may have no more than
        # one sub-filter that contains an `apply_label_transformer`. It is okay for
        # an Interleave to contain multiple `apply_label_transformers`, as they
        # will be applied to separate copies of the input. 
=======
        # multiple labels to a cell. As a result, a chain may have no more than
        # one sub-filter that contains a `self.label value`. In contrast,
        # an interleave may contain more than one because the filters
        # will be applied to separate copies of the input.
>>>>>>> d0217074
        #
        # @param value [String] Label name
        # @return [Google::Cloud::Bigtable::RowFilter::SimpleFilter]
        #
        # @example
        #
        #   filter = Google::Cloud::Bigtable::RowFilter.label("user-detail")
        #
        def self.label value
          SimpleFilter.new.label(value)
        end

<<<<<<< HEAD
        # Creates a cell per row offset filter instance to skip first N cells.
=======
        # Creates a cell-per-row offset filter instance to skip the first N cells.
>>>>>>> d0217074
        #
        # Skips the first N cells of each row, matching all subsequent cells.
        # If duplicate cells are present, as is possible when using an interleave,
        # each copy of the cell is counted separately.
        #
        # @param offset [Integer] Offset value.
        # @return [Google::Cloud::Bigtable::RowFilter::SimpleFilter]
        #
        # @example
        #
        #   filter = Google::Cloud::Bigtable::RowFilter.cells_per_row_offset(3)
        #
        def self.cells_per_row_offset offset
          SimpleFilter.new.cells_per_row_offset(offset)
        end

        # Create a cells-per-row limit filter instance.
        #
        # Matches only the first N cells of each row.
        # If duplicate cells are present, as is possible when using an interleave,
        # each copy of the cell is counted separately.
        #
        # @param limit [String] Max cell match per row limit
        # @return [Google::Cloud::Bigtable::RowFilter::SimpleFilter]
        #
        # @example
        #
        #   filter = Google::Cloud::Bigtable::RowFilter.cells_per_row(5)
        #
        def self.cells_per_row limit
          SimpleFilter.new.cells_per_row(limit)
        end

        # Creates cells-per-column filter instance.
        #
        # Matches only the most recent N cells within each column. 
        # If duplicate cells are present, as is possible when using an interleave,
        # each copy of the cell is counted separately.
        #
        # @param limit [String] Max cell match per column limit
        # @return [Google::Cloud::Bigtable::RowFilter::SimpleFilter]
        #
        # @example
        #
        #   filter = Google::Cloud::Bigtable::RowFilter.cells_per_column(5)
        #
        def self.cells_per_column limit
          SimpleFilter.new.cells_per_column(limit)
        end

        # Creates a timestamp-range filter instance.
        #
        # Matches only cells with timestamps within the given range.
        # Specifies a contiguous range of timestamps.
        #
        # @param from [Integer] Inclusive lower bound. If left empty, interpreted as 0.
        # @param to [Integer] Exclusive upper bound. If left empty, interpreted as infinity.
        # @return [Google::Cloud::Bigtable::RowFilter::SimpleFilter]
        #
        # @example
        #
        #   from = (Time.now - 300).to_i * 1000
        #   to = Time.now.to_f * 1000
        #
        #   filter = Google::Cloud::Bigtable::RowFilter.timestamp_range(from: from, to: to)
        #
        #   # From to infinity
        #   filter = Google::Cloud::Bigtable::RowFilter.timestamp_range(from: from)
        #
        #   # From 0 value to `to`
        #   filter = Google::Cloud::Bigtable::RowFilter.timestamp_range(to: to)
        #
        def self.timestamp_range from: nil, to: nil
          SimpleFilter.new.timestamp_range(from, to)
        end

        # Creates a value-range filter instance.
        #
        # Matches only cells with values that fall within the given range.
        #
        # See {Google::Cloud::Bigtable::ValueRange#from} and { Google::Cloud::Bigtable::ValueRange#to} for range
        # option inclusive/exclusive options
        #
        # * The value at which to start the range. If neither field is set, interpreted
        # as an empty string, inclusive.
        # * The value at which to end the range. If neither field is set, interpreted
        #  as the infinite string, exclusive.
        #
        # @param range [Google::Cloud::Bigtable::ValueRange]
        # @return [Google::Cloud::Bigtable::RowFilter::SimpleFilter]
        #
        # @example Start to end range
        #
        #   range = Google::Cloud::Bigtable::ValueRange.from("abc").to("xyz")
        #   filter = Google::Cloud::Bigtable::RowFilter.value_range(range)
        #
        # @example Start exlusive to infinite end range
        #
        #   range = Google::Cloud::Bigtable::ValueRange.from("abc", inclusive: false)
        #   filter = Google::Cloud::Bigtable::RowFilter.value_range(range)
        #
        def self.value_range range
          SimpleFilter.new.value_range(range)
        end

        # Creates a column-range filter instance.
        #
        # Matches only cells from columns within the given range.
        #
        # @param range [Google::Cloud::Bigtable::ColumnRange]
        # @return [Google::Cloud::Bigtable::RowFilter::SimpleFilter]
        #
        # @example
        #
        #   range = Google::Cloud::Bigtable::ColumnRange.new(cf).from("field0").to("field5")
        #
        #   filter = Google::Cloud::Bigtable::RowFilter.column_range(range)
        #
        def self.column_range range
          SimpleFilter.new.column_range(range)
        end
      end
    end
  end
end<|MERGE_RESOLUTION|>--- conflicted
+++ resolved
@@ -449,17 +449,10 @@
         # pattern `[a-z0-9\\-]+`
         #
         # Due to a technical limitation, it is not currently possible to apply
-<<<<<<< HEAD
-        # multiple labels to a cell. As a result, a Chain may have no more than
-        # one sub-filter that contains an `apply_label_transformer`. It is okay for
-        # an Interleave to contain multiple `apply_label_transformers`, as they
-        # will be applied to separate copies of the input. 
-=======
         # multiple labels to a cell. As a result, a chain may have no more than
         # one sub-filter that contains a `self.label value`. In contrast,
         # an interleave may contain more than one because the filters
         # will be applied to separate copies of the input.
->>>>>>> d0217074
         #
         # @param value [String] Label name
         # @return [Google::Cloud::Bigtable::RowFilter::SimpleFilter]
@@ -472,11 +465,7 @@
           SimpleFilter.new.label(value)
         end
 
-<<<<<<< HEAD
-        # Creates a cell per row offset filter instance to skip first N cells.
-=======
         # Creates a cell-per-row offset filter instance to skip the first N cells.
->>>>>>> d0217074
         #
         # Skips the first N cells of each row, matching all subsequent cells.
         # If duplicate cells are present, as is possible when using an interleave,
