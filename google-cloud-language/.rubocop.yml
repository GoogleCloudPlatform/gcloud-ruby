--- conflicted
+++ resolved
@@ -3,16 +3,12 @@
 
 AllCops:
   Exclude:
+    - "Rakefile"
     - "test/**/*"
-<<<<<<< HEAD
     - "acceptance/**/*"
 Metrics/BlockLength:
   Exclude:
     - "samples/acceptance/*.rb"
-=======
-    - "Rakefile"
-
->>>>>>> bf639824
 Documentation:
   Enabled: false
 
