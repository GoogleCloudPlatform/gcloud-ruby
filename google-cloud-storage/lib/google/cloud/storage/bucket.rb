# Copyright 2014 Google LLC
#
# Licensed under the Apache License, Version 2.0 (the "License");
# you may not use this file except in compliance with the License.
# You may obtain a copy of the License at
#
#     https://www.apache.org/licenses/LICENSE-2.0
#
# Unless required by applicable law or agreed to in writing, software
# distributed under the License is distributed on an "AS IS" BASIS,
# WITHOUT WARRANTIES OR CONDITIONS OF ANY KIND, either express or implied.
# See the License for the specific language governing permissions and
# limitations under the License.


require "google/cloud/storage/bucket/acl"
require "google/cloud/storage/bucket/list"
require "google/cloud/storage/bucket/cors"
require "google/cloud/storage/bucket/lifecycle"
require "google/cloud/storage/convert"
require "google/cloud/storage/file"
require "google/cloud/storage/notification"
require "google/cloud/storage/policy"
require "google/cloud/storage/post_object"
require "pathname"

module Google
  module Cloud
    module Storage
      ##
      # # Bucket
      #
      # Represents a Storage bucket. Belongs to a Project and has many Files.
      #
      # @example
      #   require "google/cloud/storage"
      #
      #   storage = Google::Cloud::Storage.new
      #
      #   bucket = storage.bucket "my-bucket"
      #   file = bucket.file "path/to/my-file.ext"
      #
      class Bucket
        include Convert
        ##
        # @private Alias to the Google Client API module
        API = Google::Apis::StorageV1

        ##
        # @private The Service object.
        attr_accessor :service

        ##
        # @private The Google API Client object.
        attr_accessor :gapi

        ##
        # A boolean value or a project ID string to indicate the project to
        # be billed for operations on the bucket and its files. If this
        # attribute is set to `true`, transit costs for operations on the bucket
        # will be billed to the current project for this client. (See
        # {Project#project} for the ID of the current project.) If this
        # attribute is set to a project ID, and that project is authorized for
        # the currently authenticated service account, transit costs will be
        # billed to that project. This attribute is required with requester
        # pays-enabled buckets. The default is `nil`.
        #
        # In general, this attribute should be set when first retrieving the
        # bucket by providing the `user_project` option to {Project#bucket}.
        #
        # See also {#requester_pays=} and {#requester_pays}.
        #
        # @example Setting a non-default project:
        #   require "google/cloud/storage"
        #
        #   storage = Google::Cloud::Storage.new
        #
        #   bucket = storage.bucket "other-project-bucket", user_project: true
        #   files = bucket.files # Billed to current project
        #   bucket.user_project = "my-other-project"
        #   files = bucket.files # Billed to "my-other-project"
        #
        attr_accessor :user_project

        ##
        # @private Create an empty Bucket object.
        def initialize
          @service = nil
          @gapi = API::Bucket.new
          @user_project = nil
        end

        ##
        # The kind of item this is.
        # For buckets, this is always `storage#bucket`.
        #
        # @return [String]
        #
        def kind
          @gapi.kind
        end

        ##
        # The ID of the bucket.
        #
        # @return [String]
        #
        def id
          @gapi.id
        end

        ##
        # The name of the bucket.
        #
        # @return [String]
        #
        def name
          @gapi.name
        end

        ##
        # A URL that can be used to access the bucket using the REST API.
        #
        # @return [String]
        #
        def api_url
          @gapi.self_link
        end

        ##
        # Creation time of the bucket.
        #
        # @return [DateTime]
        #
        def created_at
          @gapi.time_created
        end

        ##
        # The metadata generation of the bucket.
        #
        # @return [Integer] The metageneration.
        #
        def metageneration
          @gapi.metageneration
        end

        ##
        # Returns the current CORS configuration for a static website served
        # from the bucket.
        #
        # The return value is a frozen (unmodifiable) array of hashes containing
        # the attributes specified for the Bucket resource field
        # [cors](https://cloud.google.com/storage/docs/json_api/v1/buckets#cors).
        #
        # This method also accepts a block for updating the bucket's CORS rules.
        # See {Bucket::Cors} for details.
        #
        # @see https://cloud.google.com/storage/docs/cross-origin Cross-Origin
        #   Resource Sharing (CORS)
        #
        # @yield [cors] a block for setting CORS rules
        # @yieldparam [Bucket::Cors] cors the object accepting CORS rules
        #
        # @return [Bucket::Cors] The frozen builder object.
        #
        # @example Retrieving the bucket's CORS rules.
        #   require "google/cloud/storage"
        #
        #   storage = Google::Cloud::Storage.new
        #
        #   bucket = storage.bucket "my-todo-app"
        #   bucket.cors.size #=> 2
        #   rule = bucket.cors.first
        #   rule.origin #=> ["http://example.org"]
        #   rule.methods #=> ["GET","POST","DELETE"]
        #   rule.headers #=> ["X-My-Custom-Header"]
        #   rule.max_age #=> 3600
        #
        # @example Updating the bucket's CORS rules inside a block.
        #   require "google/cloud/storage"
        #
        #   storage = Google::Cloud::Storage.new
        #   bucket = storage.bucket "my-todo-app"
        #
        #   bucket.update do |b|
        #     b.cors do |c|
        #       c.add_rule ["http://example.org", "https://example.org"],
        #                  "*",
        #                  headers: ["X-My-Custom-Header"],
        #                  max_age: 3600
        #     end
        #   end
        #
        def cors
          cors_builder = Bucket::Cors.from_gapi @gapi.cors_configurations
          if block_given?
            yield cors_builder
            if cors_builder.changed?
              @gapi.cors_configurations = cors_builder.to_gapi
              patch_gapi! :cors_configurations
            end
          end
          cors_builder.freeze # always return frozen objects
        end

        ##
        # Returns the current Object Lifecycle Management rules configuration
        # for the bucket.
        #
        # This method also accepts a block for updating the bucket's Object
        # Lifecycle Management rules. See {Bucket::Lifecycle} for details.
        #
        # @see https://cloud.google.com/storage/docs/lifecycle Object
        #   Lifecycle Management
        # @see https://cloud.google.com/storage/docs/managing-lifecycles
        #   Managing Object Lifecycles
        #
        # @yield [lifecycle] a block for setting Object Lifecycle Management
        #   rules
        # @yieldparam [Bucket::Lifecycle] lifecycle the object accepting Object
        #   Lifecycle Management rules
        #
        # @return [Bucket::Lifecycle] The frozen builder object.
        #
        # @example Retrieving a bucket's lifecycle management rules.
        #   require "google/cloud/storage"
        #
        #   storage = Google::Cloud::Storage.new
        #   bucket = storage.bucket "my-bucket"
        #
        #   bucket.lifecycle.size #=> 2
        #   rule = bucket.lifecycle.first
        #   rule.action #=> "SetStorageClass"
        #   rule.storage_class #=> "COLDLINE"
        #   rule.age #=> 10
        #   rule.matches_storage_class #=> ["MULTI_REGIONAL", "REGIONAL"]
        #
        # @example Updating the bucket's lifecycle management rules in a block.
        #   require "google/cloud/storage"
        #
        #   storage = Google::Cloud::Storage.new
        #   bucket = storage.bucket "my-bucket"
        #
        #   bucket.update do |b|
        #     b.lifecycle do |l|
        #       # Remove the last rule from the array
        #       l.pop
        #       # Remove rules with the given condition
        #       l.delete_if do |r|
        #         r.matches_storage_class.include? "NEARLINE"
        #       end
        #       # Update rules
        #       l.each do |r|
        #         r.age = 90 if r.action == "Delete"
        #       end
        #       # Add a rule
        #       l.add_set_storage_class_rule "COLDLINE", age: 10
        #     end
        #   end
        #
        def lifecycle
          lifecycle_builder = Bucket::Lifecycle.from_gapi @gapi.lifecycle
          if block_given?
            yield lifecycle_builder
            if lifecycle_builder.changed?
              @gapi.lifecycle = lifecycle_builder.to_gapi
              patch_gapi! :lifecycle
            end
          end
          lifecycle_builder.freeze # always return frozen objects
        end

        ##
        # The location of the bucket.
        # Object data for objects in the bucket resides in physical
        # storage within this region. Defaults to US.
        # See the developer's guide for the authoritative list.
        #
        # @return [String]
        #
        # @see https://cloud.google.com/storage/docs/concepts-techniques
        #
        def location
          @gapi.location
        end

        ##
        # The bucket's location type. Location type defines the geographic
        # placement of the bucket's data and affects cost, performance, and
        # availability. There are three possible values:
        #
        #  * `region` - Lowest latency within a single region
        #  * `multi-region` - Highest availability across largest area
        #  * `dual-region` - High availability and low latency across 2 regions
        #
        # @return [String] The location type code: "region", "multi-region", or
        #   "dual-region"
        #
        def location_type
          @gapi.location_type
        end

        ##
        # The destination bucket name for the bucket's logs.
        #
        # @return [String]
        #
        # @see https://cloud.google.com/storage/docs/access-logs Access Logs
        #
        def logging_bucket
          @gapi.logging.log_bucket if @gapi.logging
        end

        ##
        # Updates the destination bucket for the bucket's logs.
        #
        # @see https://cloud.google.com/storage/docs/access-logs Access Logs
        #
        # @param [String] logging_bucket The bucket to hold the logging output
        #
        def logging_bucket= logging_bucket
          @gapi.logging ||= API::Bucket::Logging.new
          @gapi.logging.log_bucket = logging_bucket
          patch_gapi! :logging
        end

        ##
        # The logging object prefix for the bucket's logs. For more information,
        #
        # @see https://cloud.google.com/storage/docs/access-logs Access Logs
        #
        # @return [String]
        #
        def logging_prefix
          @gapi.logging.log_object_prefix if @gapi.logging
        end

        ##
        # Updates the logging object prefix. This prefix will be used to create
        # log object names for the bucket. It can be at most 900 characters and
        # must be a [valid object
        # name](https://cloud.google.com/storage/docs/bucket-naming#objectnames).
        # By default, the object prefix is the name of the bucket for which the
        # logs are enabled.
        #
        # @see https://cloud.google.com/storage/docs/access-logs Access Logs
        #
        # @param [String] logging_prefix The logging object prefix.
        #
        def logging_prefix= logging_prefix
          @gapi.logging ||= API::Bucket::Logging.new
          @gapi.logging.log_object_prefix = logging_prefix
          patch_gapi! :logging
        end

        ##
        # The bucket's storage class. This defines how objects in the bucket are
        # stored and determines the SLA and the cost of storage. Values include
        # `NEARLINE`, `COLDLINE`, and `DURABLE_REDUCED_AVAILABILITY`. `REGIONAL`
        # and `MULTI_REGIONAL` are supported as legacy storage classes.
        #
        # @return [String]
        #
        def storage_class
          @gapi.storage_class
        end

        ##
        # Updates the bucket's storage class. This defines how objects in the
        # bucket are stored and determines the SLA and the cost of storage.
        # Accepted values include `:standard`, `:nearline`, and `:coldline`, as
        # well as the equivalent strings returned by {Bucket#storage_class}.
        # `:multi_regional` and `:regional` are accepted as legacy storage classes.
        # For more information, see [Storage
        # Classes](https://cloud.google.com/storage/docs/storage-classes).
        #
        # @param [Symbol, String] new_storage_class Storage class of the bucket.
        #
        def storage_class= new_storage_class
          @gapi.storage_class = storage_class_for new_storage_class
          patch_gapi! :storage_class
        end

        ##
        # Whether [Object
        # Versioning](https://cloud.google.com/storage/docs/object-versioning)
        # is enabled for the bucket.
        #
        # @return [Boolean]
        #
        def versioning?
          @gapi.versioning.enabled? unless @gapi.versioning.nil?
        end

        ##
        # Updates whether [Object
        # Versioning](https://cloud.google.com/storage/docs/object-versioning)
        # is enabled for the bucket.
        #
        # @param [Boolean] new_versioning true if versioning is to be enabled
        #   for the bucket.
        #
        def versioning= new_versioning
          @gapi.versioning ||= API::Bucket::Versioning.new
          @gapi.versioning.enabled = new_versioning
          patch_gapi! :versioning
        end

        ##
        # The main page suffix for a static website. If the requested object
        # path is missing, the service will ensure the path has a trailing '/',
        # append this suffix, and attempt to retrieve the resulting object. This
        # allows the creation of index.html objects to represent directory
        # pages.
        #
        # @see https://cloud.google.com/storage/docs/website-configuration#step4
        #   How to Host a Static Website
        #
        # @return [String] The main page suffix.
        #
        def website_main
          @gapi.website.main_page_suffix if @gapi.website
        end

        ##
        # Updates the main page suffix for a static website.
        #
        # @see https://cloud.google.com/storage/docs/website-configuration#step4
        #   How to Host a Static Website
        #
        # @param [String] website_main The main page suffix.
        #
        def website_main= website_main
          @gapi.website ||= API::Bucket::Website.new
          @gapi.website.main_page_suffix = website_main
          patch_gapi! :website
        end

        ##
        # The page returned from a static website served from the bucket when a
        # site visitor requests a resource that does not exist.
        #
        # @see https://cloud.google.com/storage/docs/website-configuration#step4
        #   How to Host a Static Website
        #
        # @return [String]
        #
        def website_404
          @gapi.website.not_found_page if @gapi.website
        end

        ##
        # A hash of user-provided labels. The hash is frozen and changes are not
        # allowed.
        #
        # @return [Hash(String => String)]
        #
        def labels
          m = @gapi.labels
          m = m.to_h if m.respond_to? :to_h
          m.dup.freeze
        end

        ##
        # Updates the hash of user-provided labels.
        #
        # @param [Hash(String => String)] labels The user-provided labels.
        #
        def labels= labels
          @gapi.labels = labels
          patch_gapi! :labels
        end

        ##
        # Updates the page returned from a static website served from the bucket
        # when a site visitor requests a resource that does not exist.
        #
        # @see https://cloud.google.com/storage/docs/website-configuration#step4
        #   How to Host a Static Website
        #
        def website_404= website_404
          @gapi.website ||= API::Bucket::Website.new
          @gapi.website.not_found_page = website_404
          patch_gapi! :website
        end

        ##
        # Indicates that a client accessing the bucket or a file it contains
        # must assume the transit costs related to the access. The requester
        # must pass the `user_project` option to {Project#bucket} and
        # {Project#buckets} to indicate the project to which the access costs
        # should be billed.
        #
        # @return [Boolean, nil] Returns `true` if requester pays is enabled for
        #   the bucket.
        #
        def requester_pays
          @gapi.billing.requester_pays if @gapi.billing
        end
        alias requester_pays? requester_pays

        ##
        # Enables requester pays for the bucket. If enabled, a client accessing
        # the bucket or a file it contains must assume the transit costs related
        # to the access. The requester must pass the `user_project` option to
        # {Project#bucket} and {Project#buckets} to indicate the project to
        # which the access costs should be billed.
        #
        # @param [Boolean] new_requester_pays When set to `true`, requester pays
        #   is enabled for the bucket.
        #
        # @example Enable requester pays for a bucket:
        #   require "google/cloud/storage"
        #
        #   storage = Google::Cloud::Storage.new
        #
        #   bucket = storage.bucket "my-bucket"
        #
        #   bucket.requester_pays = true # API call
        #   # Other projects must now provide `user_project` option when calling
        #   # Project#bucket or Project#buckets to access this bucket.
        #
        def requester_pays= new_requester_pays
          @gapi.billing ||= API::Bucket::Billing.new
          @gapi.billing.requester_pays = new_requester_pays
          patch_gapi! :billing
        end

        ##
        # The Cloud KMS encryption key that will be used to protect files.
        # For example: `projects/a/locations/b/keyRings/c/cryptoKeys/d`
        #
        # @return [String, nil] A Cloud KMS encryption key, or `nil` if none
        #   has been configured.
        #
        # @example
        #   require "google/cloud/storage"
        #
        #   storage = Google::Cloud::Storage.new
        #
        #   bucket = storage.bucket "my-bucket"
        #
        #   # KMS key ring must use the same location as the bucket.
        #   kms_key_name = "projects/a/locations/b/keyRings/c/cryptoKeys/d"
        #   bucket.default_kms_key = kms_key_name
        #
        #   bucket.default_kms_key #=> kms_key_name
        #
        def default_kms_key
          @gapi.encryption && @gapi.encryption.default_kms_key_name
        end

        ##
        # Set the Cloud KMS encryption key that will be used to protect files.
        # For example: `projects/a/locations/b/keyRings/c/cryptoKeys/d`
        #
        # @param [String] new_default_kms_key New Cloud KMS key name.
        #
        # @example
        #   require "google/cloud/storage"
        #
        #   storage = Google::Cloud::Storage.new
        #
        #   bucket = storage.bucket "my-bucket"
        #
        #   # KMS key ring must use the same location as the bucket.
        #   kms_key_name = "projects/a/locations/b/keyRings/c/cryptoKeys/d"
        #
        #   bucket.default_kms_key = kms_key_name
        #
        def default_kms_key= new_default_kms_key
          @gapi.encryption = API::Bucket::Encryption.new \
            default_kms_key_name: new_default_kms_key
          patch_gapi! :encryption
        end

        ##
        # The period of time (in seconds) that files in the bucket must be
        # retained, and cannot be deleted, overwritten, or archived.
        # The value must be between 0 and 100 years (in seconds.)
        #
        # See also: {#retention_period=}, {#retention_effective_at}, and
        # {#retention_policy_locked?}.
        #
        # @return [Integer, nil] The retention period defined in seconds, if a
        #   retention policy exists for the bucket.
        #
        def retention_period
          @gapi.retention_policy && @gapi.retention_policy.retention_period
        end

        ##
        # The period of time (in seconds) that files in the bucket must be
        # retained, and cannot be deleted, overwritten, or archived. Passing a
        # valid Integer value will add a new retention policy to the bucket
        # if none exists. Passing `nil` will remove the retention policy from
        # the bucket if it exists, unless the policy is locked.
        #
        # Locked policies can be extended in duration by using this method
        # to set a higher value. Such an extension is permanent, and it cannot
        # later be reduced.  The extended duration will apply retroactively to
        # all files currently in the bucket.
        #
        # See also: {#lock_retention_policy!}, {#retention_period},
        # {#retention_effective_at}, and {#retention_policy_locked?}.
        #
        # @param [Integer, nil] new_retention_period The retention period
        #   defined in seconds. The value must be between 0 and 100 years (in
        #   seconds), or `nil`.
        #
        # @example
        #   require "google/cloud/storage"
        #
        #   storage = Google::Cloud::Storage.new
        #
        #   bucket = storage.bucket "my-bucket"
        #
        #   bucket.retention_period = 2592000 # 30 days in seconds
        #
        #   file = bucket.create_file "path/to/local.file.ext"
        #   file.delete # raises Google::Cloud::PermissionDeniedError
        #
        def retention_period= new_retention_period
          if new_retention_period.nil?
            @gapi.retention_policy = nil
          else
            @gapi.retention_policy ||= API::Bucket::RetentionPolicy.new
            @gapi.retention_policy.retention_period = new_retention_period
          end

          patch_gapi! :retention_policy
        end

        ##
        # The time from which the retention policy was effective. Whenever a
        # retention policy is created or extended, GCS updates the effective
        # date of the policy. The effective date signals the date starting from
        # which objects were guaranteed to be retained for the full duration of
        # the policy.
        #
        # This field is updated when the retention policy is created or
        # modified, including extension of a locked policy.
        #
        # @return [DateTime, nil] The effective date of the bucket's retention
        #   policy, if a policy exists.
        #
        def retention_effective_at
          @gapi.retention_policy && @gapi.retention_policy.effective_time
        end

        ##
        # Whether the bucket's file retention policy is locked and its retention
        # period cannot be reduced. See {#retention_period=} and
        # {#lock_retention_policy!}.
        #
        # This value can only be set to `true` by calling
        # {Bucket#lock_retention_policy!}.
        #
        # @return [Boolean] Returns `false` if there is no retention policy or
        #   if the retention policy is unlocked and the retention period can be
        #   reduced. Returns `true` if the retention policy is locked and the
        #   retention period cannot be reduced.
        #
        # @example
        #   require "google/cloud/storage"
        #
        #   storage = Google::Cloud::Storage.new
        #
        #   bucket = storage.bucket "my-bucket"
        #
        #   bucket.retention_period = 2592000 # 30 days in seconds
        #   bucket.lock_retention_policy!
        #   bucket.retention_policy_locked? # true
        #
        #   file = bucket.create_file "path/to/local.file.ext"
        #   file.delete # raises Google::Cloud::PermissionDeniedError
        #
        def retention_policy_locked?
          return false unless @gapi.retention_policy
          !@gapi.retention_policy.is_locked.nil? &&
            @gapi.retention_policy.is_locked
        end

        ##
        # Whether the `event_based_hold` field for newly-created files in the
        # bucket will be initially set to `true`. See
        # {#default_event_based_hold=}, {File#event_based_hold?} and
        # {File#set_event_based_hold!}.
        #
        # @return [Boolean] Returns `true` if the `event_based_hold` field for
        #   newly-created files in the bucket will be initially set to `true`,
        #   otherwise `false`.
        #
        def default_event_based_hold?
          !@gapi.default_event_based_hold.nil? && @gapi.default_event_based_hold
        end

        ##
        # Updates the default event-based hold field for the bucket. This field
        # controls the initial state of the `event_based_hold` field for
        # newly-created files in the bucket.
        #
        # See {File#event_based_hold?} and {File#set_event_based_hold!}.
        #
        # @param [Boolean] new_default_event_based_hold The default event-based
        #   hold field for the bucket.
        #
        # @example
        #   require "google/cloud/storage"
        #
        #   storage = Google::Cloud::Storage.new
        #
        #   bucket = storage.bucket "my-bucket"
        #
        #   bucket.update do |b|
        #     b.retention_period = 2592000 # 30 days in seconds
        #     b.default_event_based_hold = true
        #   end
        #
        #   file = bucket.create_file "path/to/local.file.ext"
        #   file.event_based_hold? # true
        #   file.delete # raises Google::Cloud::PermissionDeniedError
        #   file.release_event_based_hold!
        #
        #   # The end of the retention period is calculated from the time that
        #   # the event-based hold was released.
        #   file.retention_expires_at
        #
        def default_event_based_hold= new_default_event_based_hold
          @gapi.default_event_based_hold = new_default_event_based_hold
          patch_gapi! :default_event_based_hold
        end

        ##
        # PERMANENTLY locks the retention policy (see {#retention_period=}) on
        # the bucket if one exists. The policy is transitioned to a locked state
        # in which its duration cannot be reduced.
        #
        # Locked policies can be extended in duration by setting
        # {#retention_period=} to a higher value. Such an extension is
        # permanent, and it cannot later be reduced.  The extended duration will
        # apply retroactively to all files currently in the bucket.
        #
        # This method also [creates a
        # lien](https://cloud.google.com/resource-manager/reference/rest/v1/liens/create)
        # on the `resourcemanager.projects.delete` permission for the project
        # containing the bucket.
        #
        # The bucket's metageneration value is required for the lock policy API
        # call. Attempting to call this method on a bucket that was loaded with
        # the `skip_lookup: true` option will result in an error.
        #
        # @return [Boolean] Returns `true` if the lock operation is successful.
        #
        # @example
        #   require "google/cloud/storage"
        #
        #   storage = Google::Cloud::Storage.new
        #
        #   bucket = storage.bucket "my-bucket"
        #
        #   bucket.retention_period = 2592000 # 30 days in seconds
        #   bucket.lock_retention_policy!
        #   bucket.retention_policy_locked? # true
        #
        #   file = bucket.create_file "path/to/local.file.ext"
        #   file.delete # raises Google::Cloud::PermissionDeniedError
        #
        #   # Locked policies can be extended in duration
        #   bucket.retention_period = 7776000 # 90 days in seconds
        #
        def lock_retention_policy!
          ensure_service!
          @gapi = service.lock_bucket_retention_policy \
            name, metageneration, user_project: user_project
          true
        end

        ##
        # Whether the bucket's file IAM configuration enables Bucket Policy
        # Only. The default is false. This value can be modified by calling
        # {Bucket#policy_only=}.
        #
        # If true, access checks only use bucket-level IAM policies or above,
        # all object ACLs within the bucket are no longer evaluated, and
        # access-control is configured solely through the bucket's IAM policy.
        # Any requests which attempt to use the ACL API to view or manipulate
        # ACLs will fail with 400 errors.
        #
        # @return [Boolean] Returns `false` if the bucket has no IAM
        #   configuration or if Bucket Policy Only is not enabled in the IAM
        #   configuration. Returns `true` if Bucket Policy Only is enabled in
        #   the IAM configuration.
        #
        # @example
        #   require "google/cloud/storage"
        #
        #   storage = Google::Cloud::Storage.new
        #
        #   bucket = storage.bucket "my-bucket"
        #
        #   bucket.policy_only = true
        #   bucket.policy_only? # true
        #
        def policy_only?
          return false unless @gapi.iam_configuration &&
                              @gapi.iam_configuration.bucket_policy_only
          !@gapi.iam_configuration.bucket_policy_only.enabled.nil? &&
            @gapi.iam_configuration.bucket_policy_only.enabled
        end

        ##
        # If enabled, access checks only use bucket-level IAM policies or above,
        # all object ACLs within the bucket are no longer evaluated, and
        # access-control is configured solely through the bucket's IAM policy.
        # Any requests which attempt to use the ACL API to view or manipulate
        # ACLs will fail with 400 errors.
        #
        # Before enabling Bucket Policy Only please review [feature
        # documentation](https://cloud.google.com/storage/docs/bucket-policy-only),
        # as well as [Should you use Bucket Policy
        # Only?](https://cloud.google.com/storage/docs/bucket-policy-only#should-you-use).
        #
        # @param [Boolean] new_policy_only When set to `true`, Bucket Policy
        #   Only is enabled in the bucket's IAM configuration.
        #
        # @example
        #   require "google/cloud/storage"
        #
        #   storage = Google::Cloud::Storage.new
        #
        #   bucket = storage.bucket "my-bucket"
        #
        #   bucket.policy_only = true
        #   bucket.policy_only? # true
        #
        #   bucket.default_acl.public! # Google::Cloud::InvalidArgumentError
        #
        #   # The deadline for disabling Bucket Policy Only.
        #   puts bucket.policy_only_locked_at
        #
        def policy_only= new_policy_only
          @gapi.iam_configuration ||= API::Bucket::IamConfiguration.new \
            bucket_policy_only: \
              API::Bucket::IamConfiguration::BucketPolicyOnly.new
          @gapi.iam_configuration.bucket_policy_only.enabled = new_policy_only
          patch_gapi! :iam_configuration
        end

        ##
        # The deadline time for disabling Bucket Policy Only by calling
        # {Bucket#policy_only=}. After the locked time the Bucket Policy Only
        # setting cannot be changed from true to false. Corresponds to the
        # property `locked_time`.
        #
        # @return [DateTime, nil] The deadline time for changing
        #   {Bucket#policy_only=} from true to false, or `nil` if
        #   {Bucket#policy_only?} is false.
        #
        # @example
        #   require "google/cloud/storage"
        #
        #   storage = Google::Cloud::Storage.new
        #
        #   bucket = storage.bucket "my-bucket"
        #
        #   bucket.policy_only = true
        #
        #   # The deadline for disabling Bucket Policy Only.
        #   puts bucket.policy_only_locked_at
        #
        def policy_only_locked_at
          return nil unless @gapi.iam_configuration &&
                            @gapi.iam_configuration.bucket_policy_only
          @gapi.iam_configuration.bucket_policy_only.locked_time
        end

        ##
        # Updates the bucket with changes made in the given block in a single
        # PATCH request. The following attributes may be set: {#cors},
        # {#logging_bucket=}, {#logging_prefix=}, {#versioning=},
        # {#website_main=}, {#website_404=}, and {#requester_pays=}.
        #
        # In addition, the #cors configuration accessible in the block is
        # completely mutable and will be included in the request. (See
        # {Bucket::Cors})
        #
        # @yield [bucket] a block yielding a delegate object for updating the
        #   file
        #
        # @example
        #   require "google/cloud/storage"
        #
        #   storage = Google::Cloud::Storage.new
        #
        #   bucket = storage.bucket "my-todo-app"
        #   bucket.update do |b|
        #     b.website_main = "index.html"
        #     b.website_404 = "not_found.html"
        #     b.cors[0].methods = ["GET","POST","DELETE"]
        #     b.cors[1].headers << "X-Another-Custom-Header"
        #   end
        #
        # @example New CORS rules can also be added in a nested block:
        #   require "google/cloud/storage"
        #
        #   storage = Google::Cloud::Storage.new
        #   bucket = storage.bucket "my-todo-app"
        #
        #   bucket.update do |b|
        #     b.cors do |c|
        #       c.add_rule ["http://example.org", "https://example.org"],
        #                  "*",
        #                  headers: ["X-My-Custom-Header"],
        #                  max_age: 300
        #     end
        #   end
        #
        def update
          updater = Updater.new @gapi
          yield updater
          # Add check for mutable cors
          updater.check_for_changed_labels!
          updater.check_for_mutable_cors!
          updater.check_for_mutable_lifecycle!
          patch_gapi! updater.updates unless updater.updates.empty?
        end

        ##
        # Permanently deletes the bucket.
        # The bucket must be empty before it can be deleted.
        #
        # The API call to delete the bucket may be retried under certain
        # conditions. See {Google::Cloud#storage} to control this behavior.
        #
        # @return [Boolean] Returns `true` if the bucket was deleted.
        #
        # @example
        #   require "google/cloud/storage"
        #
        #   storage = Google::Cloud::Storage.new
        #
        #   bucket = storage.bucket "my-bucket"
        #   bucket.delete
        #
        def delete
          ensure_service!
          service.delete_bucket name, user_project: user_project
          true
        end

        ##
        # Retrieves a list of files matching the criteria.
        #
        # @param [String] prefix Filter results to files whose names begin with
        #   this prefix.
        # @param [String] delimiter Returns results in a directory-like mode.
        #   `items` will contain only objects whose names, aside from the
        #   `prefix`, do not contain `delimiter`. Objects whose names, aside
        #   from the `prefix`, contain `delimiter` will have their name,
        #   truncated after the `delimiter`, returned in `prefixes`. Duplicate
        #   `prefixes` are omitted.
        # @param [String] token A previously-returned page token representing
        #   part of the larger set of results to view.
        # @param [Integer] max Maximum number of items plus prefixes to return.
        #   As duplicate prefixes are omitted, fewer total results may be
        #   returned than requested. The default value of this parameter is
        #   1,000 items.
        # @param [Boolean] versions If `true`, lists all versions of an object
        #   as distinct results. The default is `false`. For more information,
        #   see [Object Versioning
        #   ](https://cloud.google.com/storage/docs/object-versioning).
        #
        # @return [Array<Google::Cloud::Storage::File>] (See
        #   {Google::Cloud::Storage::File::List})
        #
        # @example
        #   require "google/cloud/storage"
        #
        #   storage = Google::Cloud::Storage.new
        #
        #   bucket = storage.bucket "my-bucket"
        #   files = bucket.files
        #   files.each do |file|
        #     puts file.name
        #   end
        #
        # @example Retrieve all files: (See {File::List#all})
        #   require "google/cloud/storage"
        #
        #   storage = Google::Cloud::Storage.new
        #
        #   bucket = storage.bucket "my-bucket"
        #   files = bucket.files
        #   files.all do |file|
        #     puts file.name
        #   end
        #
        def files prefix: nil, delimiter: nil, token: nil, max: nil,
                  versions: nil
          ensure_service!
          gapi = service.list_files name, prefix: prefix, delimiter: delimiter,
                                          token: token, max: max,
                                          versions: versions,
                                          user_project: user_project
          File::List.from_gapi gapi, service, name, prefix, delimiter, max,
                               versions, user_project: user_project
        end
        alias find_files files

        ##
        # Retrieves a file matching the path.
        #
        # If a [customer-supplied encryption
        # key](https://cloud.google.com/storage/docs/encryption#customer-supplied)
        # was used with {#create_file}, the `encryption_key` option must be
        # provided or else the file's CRC32C checksum and MD5 hash will not be
        # returned.
        #
        # @param [String] path Name (path) of the file.
        # @param [Integer] generation When present, selects a specific revision
        #   of this object. Default is the latest version.
        # @param [Boolean] skip_lookup Optionally create a Bucket object
        #   without verifying the bucket resource exists on the Storage service.
        #   Calls made on this object will raise errors if the bucket resource
        #   does not exist. Default is `false`.
        # @param [String] encryption_key Optional. The customer-supplied,
        #   AES-256 encryption key used to encrypt the file, if one was provided
        #   to {#create_file}. (Not used if `skip_lookup` is also set.)
        #
        # @return [Google::Cloud::Storage::File, nil] Returns nil if file does
        #   not exist
        #
        # @example
        #   require "google/cloud/storage"
        #
        #   storage = Google::Cloud::Storage.new
        #
        #   bucket = storage.bucket "my-bucket"
        #
        #   file = bucket.file "path/to/my-file.ext"
        #   puts file.name
        #
        def file path, generation: nil, skip_lookup: nil, encryption_key: nil
          ensure_service!
          if skip_lookup
            return File.new_lazy name, path, service,
                                 generation: generation,
                                 user_project: user_project
          end
          gapi = service.get_file name, path, generation: generation,
                                              key: encryption_key,
                                              user_project: user_project
          File.from_gapi gapi, service, user_project: user_project
        rescue Google::Cloud::NotFoundError
          nil
        end
        alias find_file file

        ##
        # Creates a new {File} object by providing a path to a local file (or
        # any File-like object such as StringIO) to upload, along with the path
        # at which to store it in the bucket.
        #
        # #### Customer-supplied encryption keys
        #
        # By default, Google Cloud Storage manages server-side encryption keys
        # on your behalf. However, a [customer-supplied encryption key](https://cloud.google.com/storage/docs/encryption#customer-supplied)
        # can be provided with the `encryption_key` option. If given, the same
        # key must be provided to subsequently download or copy the file. If you
        # use customer-supplied encryption keys, you must securely manage your
        # keys and ensure that they are not lost. Also, please note that file
        # metadata is not encrypted, with the exception of the CRC32C checksum
        # and MD5 hash. The names of files and buckets are also not encrypted,
        # and you can read or update the metadata of an encrypted file without
        # providing the encryption key.
        #
        # @param [String, ::File] file Path of the file on the filesystem to
        #   upload. Can be an File object, or File-like object such as StringIO.
        #   (If the object does not have path, a `path` argument must be also be
        #   provided.)
        # @param [String] path Path to store the file in Google Cloud Storage.
        # @param [String] acl A predefined set of access controls to apply to
        #   this file.
        #
        #   Acceptable values are:
        #
        #   * `auth`, `auth_read`, `authenticated`, `authenticated_read`,
        #     `authenticatedRead` - File owner gets OWNER access, and
        #     allAuthenticatedUsers get READER access.
        #   * `owner_full`, `bucketOwnerFullControl` - File owner gets OWNER
        #     access, and project team owners get OWNER access.
        #   * `owner_read`, `bucketOwnerRead` - File owner gets OWNER access,
        #     and project team owners get READER access.
        #   * `private` - File owner gets OWNER access.
        #   * `project_private`, `projectPrivate` - File owner gets OWNER
        #     access, and project team members get access according to their
        #     roles.
        #   * `public`, `public_read`, `publicRead` - File owner gets OWNER
        #     access, and allUsers get READER access.
        # @param [String] cache_control The
        #   [Cache-Control](https://tools.ietf.org/html/rfc7234#section-5.2)
        #   response header to be returned when the file is downloaded.
        # @param [String] content_disposition The
        #   [Content-Disposition](https://tools.ietf.org/html/rfc6266)
        #   response header to be returned when the file is downloaded.
        # @param [String] content_encoding The [Content-Encoding
        #   ](https://tools.ietf.org/html/rfc7231#section-3.1.2.2) response
        #   header to be returned when the file is downloaded. For example,
        #   `content_encoding: "gzip"` can indicate to clients that the uploaded
        #   data is gzip-compressed. However, there is no check to guarantee the
        #   specified `Content-Encoding` has actually been applied to the file
        #   data, and incorrectly specifying the file's encoding could lead
        #   to unintended behavior on subsequent download requests.
        # @param [String] content_language The
        #   [Content-Language](http://tools.ietf.org/html/bcp47) response
        #   header to be returned when the file is downloaded.
        # @param [String] content_type The
        #   [Content-Type](https://tools.ietf.org/html/rfc2616#section-14.17)
        #   response header to be returned when the file is downloaded.
        # @param [String] crc32c The CRC32c checksum of the file data, as
        #   described in [RFC 4960, Appendix
        #   B](http://tools.ietf.org/html/rfc4960#appendix-B).
        #   If provided, Cloud Storage will only create the file if the value
        #   matches the value calculated by the service. See
        #   [Validation](https://cloud.google.com/storage/docs/hashes-etags)
        #   for more information.
        # @param [String] md5 The MD5 hash of the file data. If provided, Cloud
        #   Storage will only create the file if the value matches the value
        #   calculated by the service. See
        #   [Validation](https://cloud.google.com/storage/docs/hashes-etags) for
        #   more information.
        # @param [Hash] metadata A hash of custom, user-provided web-safe keys
        #   and arbitrary string values that will returned with requests for the
        #   file as "x-goog-meta-" response headers.
        # @param [Symbol, String] storage_class Storage class of the file.
        #   Determines how the file is stored and determines the SLA and the
        #   cost of storage. Accepted values include `:standard`, `:nearline`,
        #   and `:coldline`, as well as the equivalent strings returned by
        #   {#storage_class}. `:multi_regional` and `:regional` are accepted
<<<<<<< HEAD
        #   as legacy storage classes. For more information, see [Storage
=======
        #   as legacy storage classes.For more information, see [Storage
>>>>>>> 3b40fe8c
        #   Classes](https://cloud.google.com/storage/docs/storage-classes)
        #   and [Per-Object Storage
        #   Class](https://cloud.google.com/storage/docs/per-object-storage-class).
        #   The default value is the default storage class for the bucket.
        # @param [String] encryption_key Optional. A customer-supplied, AES-256
        #   encryption key that will be used to encrypt the file. Do not provide
        #   if `kms_key` is used.
        # @param [String] kms_key Optional. Resource name of the Cloud KMS
        #   key, of the form
        #   `projects/my-prj/locations/kr-loc/keyRings/my-kr/cryptoKeys/my-key`,
        #   that will be used to encrypt the file. The KMS key ring must use
        #   the same location as the bucket.The Service Account associated with
        #   your project requires access to this encryption key. Do not provide
        #   if `encryption_key` is used.
        #
        # @return [Google::Cloud::Storage::File]
        #
        # @example
        #   require "google/cloud/storage"
        #
        #   storage = Google::Cloud::Storage.new
        #
        #   bucket = storage.bucket "my-bucket"
        #
        #   bucket.create_file "path/to/local.file.ext"
        #
        # @example Specifying a destination path:
        #   require "google/cloud/storage"
        #
        #   storage = Google::Cloud::Storage.new
        #
        #   bucket = storage.bucket "my-bucket"
        #
        #   bucket.create_file "path/to/local.file.ext",
        #                      "destination/path/file.ext"
        #
        # @example Providing a customer-supplied encryption key:
        #   require "google/cloud/storage"
        #
        #   storage = Google::Cloud::Storage.new
        #   bucket = storage.bucket "my-bucket"
        #
        #   # Key generation shown for example purposes only. Write your own.
        #   cipher = OpenSSL::Cipher.new "aes-256-cfb"
        #   cipher.encrypt
        #   key = cipher.random_key
        #
        #   bucket.create_file "path/to/local.file.ext",
        #                      "destination/path/file.ext",
        #                      encryption_key: key
        #
        #   # Store your key and hash securely for later use.
        #   file = bucket.file "destination/path/file.ext",
        #                      encryption_key: key
        #
        # @example Providing a customer-managed Cloud KMS encryption key:
        #   require "google/cloud/storage"
        #
        #   storage = Google::Cloud::Storage.new
        #   bucket = storage.bucket "my-bucket"
        #
        #   # KMS key ring must use the same location as the bucket.
        #   kms_key_name = "projects/a/locations/b/keyRings/c/cryptoKeys/d"
        #
        #   bucket.create_file "path/to/local.file.ext",
        #                      "destination/path/file.ext",
        #                      kms_key: kms_key_name
        #
        #   file = bucket.file "destination/path/file.ext"
        #   file.kms_key #=> kms_key_name
        #
        # @example Create a file with gzip-encoded data.
        #   require "zlib"
        #   require "google/cloud/storage"
        #
        #   storage = Google::Cloud::Storage.new
        #
        #   gz = StringIO.new ""
        #   z = Zlib::GzipWriter.new gz
        #   z.write "Hello world!"
        #   z.close
        #   data = StringIO.new gz.string
        #
        #   bucket = storage.bucket "my-bucket"
        #
        #   bucket.create_file data, "path/to/gzipped.txt",
        #                      content_encoding: "gzip"
        #
        #   file = bucket.file "path/to/gzipped.txt"
        #
        #   # The downloaded data is decompressed by default.
        #   file.download "path/to/downloaded/hello.txt"
        #
        #   # The downloaded data remains compressed with skip_decompress.
        #   file.download "path/to/downloaded/gzipped.txt",
        #                 skip_decompress: true
        #
        def create_file file, path = nil, acl: nil, cache_control: nil,
                        content_disposition: nil, content_encoding: nil,
                        content_language: nil, content_type: nil,
                        crc32c: nil, md5: nil, metadata: nil,
                        storage_class: nil, encryption_key: nil, kms_key: nil,
                        temporary_hold: nil, event_based_hold: nil
          ensure_service!
          options = { acl: File::Acl.predefined_rule_for(acl), md5: md5,
                      cache_control: cache_control, content_type: content_type,
                      content_disposition: content_disposition, crc32c: crc32c,
                      content_encoding: content_encoding, metadata: metadata,
                      content_language: content_language, key: encryption_key,
                      kms_key: kms_key,
                      storage_class: storage_class_for(storage_class),
                      temporary_hold: temporary_hold,
                      event_based_hold: event_based_hold,
                      user_project: user_project }
          ensure_io_or_file_exists! file
          path ||= file.path if file.respond_to? :path
          path ||= file if file.is_a? String
          raise ArgumentError, "must provide path" if path.nil?

          gapi = service.insert_file name, file, path, options
          File.from_gapi gapi, service, user_project: user_project
        end
        alias upload_file create_file
        alias new_file create_file

        ##
        # Concatenates a list of existing files in the bucket into a new file in
        # the bucket. There is a limit (currently 32) to the number of files
        # that can be composed in a single operation.
        #
        # To compose files encrypted with a customer-supplied encryption key,
        # use the `encryption_key` option. All source files must have been
        # encrypted with the same key, and the resulting destination file will
        # also be encrypted with the same key.
        #
        # @param [Array<String, Google::Cloud::Storage::File>] sources The list
        #   of source file names or objects that will be concatenated into a
        #   single file.
        # @param [String] destination The name of the new file.
        # @param [String] acl A predefined set of access controls to apply to
        #   this file.
        #
        #   Acceptable values are:
        #
        #   * `auth`, `auth_read`, `authenticated`, `authenticated_read`,
        #     `authenticatedRead` - File owner gets OWNER access, and
        #     allAuthenticatedUsers get READER access.
        #   * `owner_full`, `bucketOwnerFullControl` - File owner gets OWNER
        #     access, and project team owners get OWNER access.
        #   * `owner_read`, `bucketOwnerRead` - File owner gets OWNER access,
        #     and project team owners get READER access.
        #   * `private` - File owner gets OWNER access.
        #   * `project_private`, `projectPrivate` - File owner gets OWNER
        #     access, and project team members get access according to their
        #     roles.
        #   * `public`, `public_read`, `publicRead` - File owner gets OWNER
        #     access, and allUsers get READER access.
        #
        # @param [String, nil] encryption_key Optional. The customer-supplied,
        #   AES-256 encryption key used to encrypt the source files, if one was
        #   used. All source files must have been encrypted with the same key,
        #   and the resulting destination file will also be encrypted with the
        #   key.
        #
        # @yield [file] A block yielding a delegate file object for setting the
        #   properties of the destination file.
        #
        # @return [Google::Cloud::Storage::File] The new file.
        #
        # @example
        #   require "google/cloud/storage"
        #
        #   storage = Google::Cloud::Storage.new
        #
        #   bucket = storage.bucket "my-bucket"
        #
        #   sources = ["path/to/my-file-1.ext", "path/to/my-file-2.ext"]
        #
        #   new_file = bucket.compose sources, "path/to/new-file.ext"
        #
        # @example Set the properties of the new file in a block:
        #   require "google/cloud/storage"
        #
        #   storage = Google::Cloud::Storage.new
        #
        #   bucket = storage.bucket "my-bucket"
        #
        #   sources = ["path/to/my-file-1.ext", "path/to/my-file-2.ext"]
        #
        #   new_file = bucket.compose sources, "path/to/new-file.ext" do |f|
        #     f.cache_control = "private, max-age=0, no-cache"
        #     f.content_disposition = "inline; filename=filename.ext"
        #     f.content_encoding = "deflate"
        #     f.content_language = "de"
        #     f.content_type = "application/json"
        #   end
        #
        # @example Specify the generation of source files (but skip retrieval):
        #   require "google/cloud/storage"
        #
        #   storage = Google::Cloud::Storage.new
        #
        #   bucket = storage.bucket "my-bucket"
        #
        #   file_1 = bucket.file "path/to/my-file-1.ext",
        #                        generation: 1490390259479000, skip_lookup: true
        #   file_2 = bucket.file "path/to/my-file-2.ext",
        #                        generation: 1490310974144000, skip_lookup: true
        #
        #   new_file = bucket.compose [file_1, file_2], "path/to/new-file.ext"
        #
        def compose sources, destination, acl: nil, encryption_key: nil
          ensure_service!
          sources = Array sources
          if sources.size < 2
            raise ArgumentError, "must provide at least two source files"
          end

          options = { acl: File::Acl.predefined_rule_for(acl),
                      key: encryption_key,
                      user_project: user_project }
          destination_gapi = nil
          if block_given?
            destination_gapi = API::Object.new
            updater = File::Updater.new destination_gapi
            yield updater
            updater.check_for_changed_metadata!
          end
          gapi = service.compose_file name, sources, destination,
                                      destination_gapi, options
          File.from_gapi gapi, service, user_project: user_project
        end
        alias compose_file compose
        alias combine compose

        ##
        # Generates a signed URL. See [Signed
        # URLs](https://cloud.google.com/storage/docs/access-control/signed-urls)
        # for more information.
        #
        # Generating a signed URL requires service account credentials, either
        # by connecting with a service account when calling
        # {Google::Cloud.storage}, or by passing in the service account `issuer`
        # and `signing_key` values. Although the private key can be passed as a
        # string for convenience, creating and storing an instance of
        # `OpenSSL::PKey::RSA` is more efficient when making multiple calls to
        # `signed_url`.
        #
        # A {SignedUrlUnavailable} is raised if the service account credentials
        # are missing. Service account credentials are acquired by following the
        # steps in [Service Account Authentication](
        # https://cloud.google.com/storage/docs/authentication#service_accounts).
        #
        # @see https://cloud.google.com/storage/docs/access-control/signed-urls
        #   Signed URLs guide
        # @see https://cloud.google.com/storage/docs/access-control/signed-urls#signing-resumable
        #   Using signed URLs with resumable uploads
        #
        # @param [String, nil] path Path to the file in Google Cloud Storage, or
        #   `nil` to generate a URL for listing all files in the bucket.
        # @param [String] method The HTTP verb to be used with the signed URL.
        #   Signed URLs can be used
        #   with `GET`, `HEAD`, `PUT`, and `DELETE` requests. Default is `GET`.
        # @param [Integer] expires The number of seconds until the URL expires.
        #   If the `version` is `:v2`, the default is 300 (5 minutes). If the
        #   `version` is `:v4`, the default is 604800 (7 days).
        # @param [String] content_type When provided, the client (browser) must
        #   send this value in the HTTP header. e.g. `text/plain`. This param is
        #   not used if the `version` is `:v4`.
        # @param [String] content_md5 The MD5 digest value in base64. If you
        #   provide this in the string, the client (usually a browser) must
        #   provide this HTTP header with this same value in its request. This
        #   param is not used if the `version` is `:v4`.
        # @param [Hash] headers Google extension headers (custom HTTP headers
        #   that begin with `x-goog-`) that must be included in requests that
        #   use the signed URL.
        # @param [String] issuer Service Account's Client Email.
        # @param [String] client_email Service Account's Client Email.
        # @param [OpenSSL::PKey::RSA, String] signing_key Service Account's
        #   Private Key.
        # @param [OpenSSL::PKey::RSA, String] private_key Service Account's
        #   Private Key.
        # @param [Hash] query Query string parameters to include in the signed
        #   URL. The given parameters are not verified by the signature.
        #
        #   Parameters such as `response-content-disposition` and
        #   `response-content-type` can alter the behavior of the response when
        #   using the URL, but only when the file resource is missing the
        #   corresponding values. (These values can be permanently set using
        #   {File#content_disposition=} and {File#content_type=}.)
        # @param [Symbol, String] version The version of the signed credential
        #   to create. Must be one of `:v2` or `:v4`. The default value is
        #   `:v2`.
        #
        # @return [String]
        #
        # @example
        #   require "google/cloud/storage"
        #
        #   storage = Google::Cloud::Storage.new
        #
        #   bucket = storage.bucket "my-todo-app"
        #   shared_url = bucket.signed_url "avatars/heidi/400x400.png"
        #
        # @example Using the `expires` and `version` options:
        #   require "google/cloud/storage"
        #
        #   storage = Google::Cloud::Storage.new
        #
        #   bucket = storage.bucket "my-todo-app"
        #   shared_url = bucket.signed_url "avatars/heidi/400x400.png",
        #                                  expires: 300, # 5 minutes from now
        #                                  version: :v4
        #
        # @example Using the `issuer` and `signing_key` options:
        #   require "google/cloud/storage"
        #
        #   storage = Google::Cloud::Storage.new
        #
        #   bucket = storage.bucket "my-todo-app"
        #   key = OpenSSL::PKey::RSA.new "-----BEGIN PRIVATE KEY-----\n..."
        #   shared_url = bucket.signed_url "avatars/heidi/400x400.png",
        #                                  issuer: "service-account@gcloud.com",
        #                                  signing_key: key
        #
        # @example Using the `headers` option:
        #   require "google/cloud/storage"
        #
        #   storage = Google::Cloud::Storage.new
        #
        #   bucket = storage.bucket "my-todo-app"
        #   shared_url = bucket.signed_url "avatars/heidi/400x400.png",
        #                                  headers: {
        #                                    "x-goog-acl" => "private",
        #                                    "x-goog-meta-foo" => "bar,baz"
        #                                  }
        #
        # @example Generating a signed URL for resumable upload:
        #   require "google/cloud/storage"
        #
        #   storage = Google::Cloud::Storage.new
        #
        #   bucket = storage.bucket "my-todo-app"
        #   url = bucket.signed_url "avatars/heidi/400x400.png",
        #                           method: "POST",
        #                           content_type: "image/png",
        #                           headers: {
        #                             "x-goog-resumable" => "start"
        #                           }
        #   # Send the `x-goog-resumable:start` header and the content type
        #   # with the resumable upload POST request.
        #
        # @example Omitting `path` for a URL to list all files in the bucket.
        #   require "google/cloud/storage"
        #
        #   storage = Google::Cloud::Storage.new
        #
        #   bucket = storage.bucket "my-todo-app"
        #   list_files_url = bucket.signed_url version: :v4
        #
        def signed_url path = nil, method: nil, expires: nil, content_type: nil,
                       content_md5: nil, headers: nil, issuer: nil,
                       client_email: nil, signing_key: nil, private_key: nil,
                       query: nil, version: nil
          ensure_service!
          version ||= :v2
          case version.to_sym
          when :v2
            signer = File::SignerV2.from_bucket self, path
            signer.signed_url method: method, expires: expires,
                              headers: headers, content_type: content_type,
                              content_md5: content_md5, issuer: issuer,
                              client_email: client_email,
                              signing_key: signing_key,
                              private_key: private_key, query: query
          when :v4
            signer = File::SignerV4.from_bucket self, path
            signer.signed_url method: method, expires: expires,
                              headers: headers, issuer: issuer,
                              client_email: client_email,
                              signing_key: signing_key,
                              private_key: private_key, query: query
          else
            raise ArgumentError, "version '#{version}' not supported"
          end
        end

        ##
        # Generate a PostObject that includes the fields and url to
        # upload objects via html forms.
        #
        # Generating a PostObject requires service account credentials,
        # either by connecting with a service account when calling
        # {Google::Cloud.storage}, or by passing in the service account
        # `issuer` and `signing_key` values. Although the private key can
        # be passed as a string for convenience, creating and storing
        # an instance of # `OpenSSL::PKey::RSA` is more efficient
        # when making multiple calls to `post_object`.
        #
        # A {SignedUrlUnavailable} is raised if the service account credentials
        # are missing. Service account credentials are acquired by following the
        # steps in [Service Account Authentication](
        # https://cloud.google.com/storage/docs/authentication#service_accounts).
        #
        # @see https://cloud.google.com/storage/docs/xml-api/post-object
        #
        # @param [String] path Path to the file in Google Cloud Storage.
        # @param [Hash] policy The security policy that describes what
        #   can and cannot be uploaded in the form. When provided,
        #   the PostObject fields will include a Signature based on the JSON
        #   representation of this Hash and the same policy in Base64 format.
        #   If you do not provide a security policy, requests are considered
        #   to be anonymous and will only work with buckets that have granted
        #   WRITE or FULL_CONTROL permission to anonymous users.
        #   See [Policy Document](https://cloud.google.com/storage/docs/xml-api/post-object#policydocument)
        #   for more information.
        # @param [String] issuer Service Account's Client Email.
        # @param [String] client_email Service Account's Client Email.
        # @param [OpenSSL::PKey::RSA, String] signing_key Service Account's
        #   Private Key.
        # @param [OpenSSL::PKey::RSA, String] private_key Service Account's
        #   Private Key.
        #
        # @return [PostObject]
        #
        # @example
        #   require "google/cloud/storage"
        #
        #   storage = Google::Cloud::Storage.new
        #
        #   bucket = storage.bucket "my-todo-app"
        #   post = bucket.post_object "avatars/heidi/400x400.png"
        #
        #   post.url #=> "https://storage.googleapis.com"
        #   post.fields[:key] #=> "my-todo-app/avatars/heidi/400x400.png"
        #   post.fields[:GoogleAccessId] #=> "0123456789@gserviceaccount.com"
        #   post.fields[:signature] #=> "ABC...XYZ="
        #   post.fields[:policy] #=> "ABC...XYZ="
        #
        # @example Using a policy to define the upload authorization:
        #   require "google/cloud/storage"
        #
        #   storage = Google::Cloud::Storage.new
        #
        #   policy = {
        #     expiration: (Time.now + 3600).iso8601,
        #     conditions: [
        #       ["starts-with", "$key", ""],
        #       {acl: "bucket-owner-read"},
        #       {bucket: "travel-maps"},
        #       {success_action_redirect: "http://example.com/success.html"},
        #       ["eq", "$Content-Type", "image/jpeg"],
        #       ["content-length-range", 0, 1000000]
        #     ]
        #   }
        #
        #   bucket = storage.bucket "my-todo-app"
        #   post = bucket.post_object "avatars/heidi/400x400.png",
        #                              policy: policy
        #
        #   post.url #=> "https://storage.googleapis.com"
        #   post.fields[:key] #=> "my-todo-app/avatars/heidi/400x400.png"
        #   post.fields[:GoogleAccessId] #=> "0123456789@gserviceaccount.com"
        #   post.fields[:signature] #=> "ABC...XYZ="
        #   post.fields[:policy] #=> "ABC...XYZ="
        #
        # @example Using the issuer and signing_key options:
        #   require "google/cloud/storage"
        #
        #   storage = Google::Cloud::Storage.new
        #
        #   bucket = storage.bucket "my-todo-app"
        #   key = OpenSSL::PKey::RSA.new
        #   post = bucket.post_object "avatars/heidi/400x400.png",
        #                             issuer: "service-account@gcloud.com",
        #                             signing_key: key
        #
        #   post.url #=> "https://storage.googleapis.com"
        #   post.fields[:key] #=> "my-todo-app/avatars/heidi/400x400.png"
        #   post.fields[:GoogleAccessId] #=> "0123456789@gserviceaccount.com"
        #   post.fields[:signature] #=> "ABC...XYZ="
        #   post.fields[:policy] #=> "ABC...XYZ="
        #
        def post_object path, policy: nil, issuer: nil,
                        client_email: nil, signing_key: nil,
                        private_key: nil
          ensure_service!

          signer = File::SignerV2.from_bucket self, path
          signer.post_object issuer: issuer, client_email: client_email,
                             signing_key: signing_key, private_key: private_key,
                             policy: policy
        end

        ##
        # The {Bucket::Acl} instance used to control access to the bucket.
        #
        # A bucket has owners, writers, and readers. Permissions can be granted
        # to an individual user's email address, a group's email address, as
        # well as many predefined lists.
        #
        # @see https://cloud.google.com/storage/docs/access-control Access
        #   Control guide
        #
        # @return [Bucket::Acl]
        #
        # @example Grant access to a user by prepending `"user-"` to an email:
        #   require "google/cloud/storage"
        #
        #   storage = Google::Cloud::Storage.new
        #
        #   bucket = storage.bucket "my-todo-app"
        #
        #   email = "heidi@example.net"
        #   bucket.acl.add_reader "user-#{email}"
        #
        # @example Grant access to a group by prepending `"group-"` to an email:
        #   require "google/cloud/storage"
        #
        #   storage = Google::Cloud::Storage.new
        #
        #   bucket = storage.bucket "my-todo-app"
        #
        #   email = "authors@example.net"
        #   bucket.acl.add_reader "group-#{email}"
        #
        # @example Or, grant access via a predefined permissions list:
        #   require "google/cloud/storage"
        #
        #   storage = Google::Cloud::Storage.new
        #
        #   bucket = storage.bucket "my-todo-app"
        #
        #   bucket.acl.public!
        #
        def acl
          @acl ||= Bucket::Acl.new self
        end

        ##
        # The {Bucket::DefaultAcl} instance used to control access to the
        # bucket's files.
        #
        # A bucket's files have owners, writers, and readers. Permissions can be
        # granted to an individual user's email address, a group's email
        # address, as well as many predefined lists.
        #
        # @see https://cloud.google.com/storage/docs/access-control Access
        #   Control guide
        #
        # @return [Bucket::DefaultAcl]
        #
        # @example Grant access to a user by prepending `"user-"` to an email:
        #   require "google/cloud/storage"
        #
        #   storage = Google::Cloud::Storage.new
        #
        #   bucket = storage.bucket "my-todo-app"
        #
        #   email = "heidi@example.net"
        #   bucket.default_acl.add_reader "user-#{email}"
        #
        # @example Grant access to a group by prepending `"group-"` to an email
        #   require "google/cloud/storage"
        #
        #   storage = Google::Cloud::Storage.new
        #
        #   bucket = storage.bucket "my-todo-app"
        #
        #   email = "authors@example.net"
        #   bucket.default_acl.add_reader "group-#{email}"
        #
        # @example Or, grant access via a predefined permissions list:
        #   require "google/cloud/storage"
        #
        #   storage = Google::Cloud::Storage.new
        #
        #   bucket = storage.bucket "my-todo-app"
        #
        #   bucket.default_acl.public!
        #
        def default_acl
          @default_acl ||= Bucket::DefaultAcl.new self
        end

        ##
        # Gets and updates the [Cloud IAM](https://cloud.google.com/iam/) access
        # control policy for this bucket.
        #
        # @see https://cloud.google.com/iam/docs/managing-policies Managing
        #   Policies
        # @see https://cloud.google.com/storage/docs/json_api/v1/buckets/setIamPolicy
        #   Buckets: setIamPolicy
        #
        # @param [Boolean] force [Deprecated] Force the latest policy to be
        #   retrieved from the Storage service when `true`. Deprecated because
        #   the latest policy is now always retrieved. The default is `nil`.
        #
        # @yield [policy] A block for updating the policy. The latest policy
        #   will be read from the service and passed to the block. After the
        #   block completes, the modified policy will be written to the service.
        # @yieldparam [Policy] policy the current Cloud IAM Policy for this
        #   bucket
        #
        # @return [Policy] the current Cloud IAM Policy for this bucket
        #
        # @example
        #   require "google/cloud/storage"
        #
        #   storage = Google::Cloud::Storage.new
        #
        #   bucket = storage.bucket "my-todo-app"
        #
        #   policy = bucket.policy
        #
        # @example Retrieve the latest policy and update it in a block:
        #   require "google/cloud/storage"
        #
        #   storage = Google::Cloud::Storage.new
        #
        #   bucket = storage.bucket "my-todo-app"
        #
        #   bucket.policy do |p|
        #     p.add "roles/owner", "user:owner@example.com"
        #   end
        #
        def policy force: nil
          warn "DEPRECATED: 'force' in Bucket#policy" unless force.nil?
          ensure_service!
          gapi = service.get_bucket_policy name, user_project: user_project
          policy = Policy.from_gapi gapi
          return policy unless block_given?
          yield policy
          update_policy policy
        end

        ##
        # Updates the [Cloud IAM](https://cloud.google.com/iam/) access control
        # policy for this bucket. The policy should be read from {#policy}. See
        # {Google::Cloud::Storage::Policy} for an explanation of the
        # policy `etag` property and how to modify policies.
        #
        # You can also update the policy by passing a block to {#policy}, which
        # will call this method internally after the block completes.
        #
        # @see https://cloud.google.com/iam/docs/managing-policies Managing
        #   Policies
        # @see https://cloud.google.com/storage/docs/json_api/v1/buckets/setIamPolicy
        #   Buckets: setIamPolicy
        #
        # @param [Policy] new_policy a new or modified Cloud IAM Policy for this
        #   bucket
        #
        # @return [Policy] The policy returned by the API update operation.
        #
        # @example
        #   require "google/cloud/storage"
        #
        #   storage = Google::Cloud::Storage.new
        #
        #   bucket = storage.bucket "my-todo-app"
        #
        #   policy = bucket.policy # API call
        #
        #   policy.add "roles/owner", "user:owner@example.com"
        #
        #   bucket.update_policy policy # API call
        #
        def update_policy new_policy
          ensure_service!
          gapi = service.set_bucket_policy name, new_policy.to_gapi,
                                           user_project: user_project
          Policy.from_gapi gapi
        end
        alias policy= update_policy

        ##
        # Tests the specified permissions against the [Cloud
        # IAM](https://cloud.google.com/iam/) access control policy.
        #
        # @see https://cloud.google.com/iam/docs/managing-policies Managing
        #   Policies
        #
        # @param [String, Array<String>] permissions The set of permissions
        #   against which to check access. Permissions must be of the format
        #   `storage.resource.capability`, where resource is one of `buckets` or
        #   `objects`.
        #
        # @return [Array<String>] The permissions held by the caller.
        #
        # @example
        #   require "google/cloud/storage"
        #
        #   storage = Google::Cloud::Storage.new
        #
        #   bucket = storage.bucket "my-todo-app"
        #
        #   permissions = bucket.test_permissions "storage.buckets.get",
        #                                         "storage.buckets.delete"
        #   permissions.include? "storage.buckets.get"    #=> true
        #   permissions.include? "storage.buckets.delete" #=> false
        #
        def test_permissions *permissions
          permissions = Array(permissions).flatten
          ensure_service!
          gapi = service.test_bucket_permissions name, permissions,
                                                 user_project: user_project
          gapi.permissions
        end

        ##
        # Retrieves the entire list of Pub/Sub notification subscriptions for
        # the bucket.
        #
        # @see https://cloud.google.com/storage/docs/pubsub-notifications Cloud
        #   Pub/Sub Notifications for Google Cloud
        #
        # @return [Array<Google::Cloud::Storage::Notification>]
        #
        # @example
        #   require "google/cloud/storage"
        #
        #   storage = Google::Cloud::Storage.new
        #
        #   bucket = storage.bucket "my-bucket"
        #   notifications = bucket.notifications
        #   notifications.each do |notification|
        #     puts notification.id
        #   end
        #
        def notifications
          ensure_service!
          gapi = service.list_notifications name, user_project: user_project
          Array(gapi.items).map do |gapi_object|
            Notification.from_gapi name, gapi_object, service,
                                   user_project: user_project
          end
        end
        alias find_notifications notifications

        ##
        # Retrieves a Pub/Sub notification subscription for the bucket.
        #
        # @see https://cloud.google.com/storage/docs/pubsub-notifications Cloud
        #   Pub/Sub Notifications for Google Cloud
        #
        # @param [String] id The Notification ID.
        #
        # @return [Google::Cloud::Storage::Notification, nil] Returns nil if the
        #   notification does not exist
        #
        # @example
        #   require "google/cloud/storage"
        #
        #   storage = Google::Cloud::Storage.new
        #
        #   bucket = storage.bucket "my-bucket"
        #
        #   notification = bucket.notification "1"
        #   puts notification.id
        #
        def notification id
          ensure_service!
          gapi = service.get_notification name, id, user_project: user_project
          Notification.from_gapi name, gapi, service, user_project: user_project
        rescue Google::Cloud::NotFoundError
          nil
        end
        alias find_notification notification


        ##
        # Creates a new Pub/Sub notification subscription for the bucket.
        #
        # @see https://cloud.google.com/storage/docs/pubsub-notifications Cloud
        #   Pub/Sub Notifications for Google Cloud
        #
        # @param [String] topic The name of the Cloud PubSub topic to which the
        #   notification subscription will publish.
        # @param [Hash(String => String)] custom_attrs The custom attributes for
        #   the notification. An optional list of additional attributes to
        #   attach to each Cloud Pub/Sub message published for the notification
        #   subscription.
        # @param [Symbol, String, Array<Symbol, String>] event_types The event
        #   types for the notification subscription. If provided, messages will
        #   only be sent for the listed event types. If empty, messages will be
        #   sent for all event types.
        #
        #   Acceptable values are:
        #
        #   * `:finalize` - Sent when a new object (or a new generation of
        #     an existing object) is successfully created in the bucket. This
        #     includes copying or rewriting an existing object. A failed upload
        #     does not trigger this event.
        #   * `:update` - Sent when the metadata of an existing object changes.
        #   * `:delete` - Sent when an object has been permanently deleted. This
        #     includes objects that are overwritten or are deleted as part of
        #     the bucket's lifecycle configuration. For buckets with object
        #     versioning enabled, this is not sent when an object is archived
        #     (see `OBJECT_ARCHIVE`), even if archival occurs via the
        #     {File#delete} method.
        #   * `:archive` - Only sent when the bucket has enabled object
        #     versioning. This event indicates that the live version of an
        #     object has become an archived version, either because it was
        #     archived or because it was overwritten by the upload of an object
        #     of the same name.
        # @param [String] prefix The file name prefix for the notification
        #   subscription. If provided, the notification will only be applied to
        #   file names that begin with this prefix.
        # @param [Symbol, String, Boolean] payload The desired content of the
        #   Pub/Sub message payload. Acceptable values are:
        #
        #   * `:json` or `true` - The Pub/Sub message payload will be a UTF-8
        #     string containing the [resource
        #     representation](https://cloud.google.com/storage/docs/json_api/v1/objects#resource-representations)
        #     of the file's metadata.
        #   * `:none` or `false` - No payload is included with the notification.
        #
        #   The default value is `:json`.
        #
        # @return [Google::Cloud::Storage::Notification]
        #
        # @example
        #   require "google/cloud/pubsub"
        #   require "google/cloud/storage"
        #
        #   pubsub = Google::Cloud::Pubsub.new
        #   storage = Google::Cloud::Storage.new
        #
        #   topic = pubsub.create_topic "my-topic"
        #   topic.policy do |p|
        #     p.add "roles/pubsub.publisher",
        #           "serviceAccount:#{storage.service_account_email}"
        #   end
        #
        #   bucket = storage.bucket "my-bucket"
        #
        #   notification = bucket.create_notification topic.name
        #
        def create_notification topic, custom_attrs: nil, event_types: nil,
                                prefix: nil, payload: nil
          ensure_service!
          options = { custom_attrs: custom_attrs, event_types: event_types,
                      prefix: prefix, payload: payload,
                      user_project: user_project }

          gapi = service.insert_notification name, topic, options
          Notification.from_gapi name, gapi, service, user_project: user_project
        end
        alias new_notification create_notification

        ##
        # Reloads the bucket with current data from the Storage service.
        #
        def reload!
          ensure_service!
          @gapi = service.get_bucket name, user_project: user_project
          # If NotFound then lazy will never be unset
          @lazy = nil
          self
        end
        alias refresh! reload!

        ##
        # Determines whether the bucket exists in the Storage service.
        #
        # @return [Boolean] true if the bucket exists in the Storage service.
        #
        def exists?
          # Always true if we have a grpc object
          return true unless lazy?
          # If we have a value, return it
          return @exists unless @exists.nil?
          ensure_gapi!
          @exists = true
        rescue Google::Cloud::NotFoundError
          @exists = false
        end

        ##
        # @private
        # Determines whether the bucket was created without retrieving the
        # resource record from the API.
        def lazy?
          @lazy
        end

        ##
        # @private New Bucket from a Google API Client object.
        def self.from_gapi gapi, service, user_project: nil
          new.tap do |b|
            b.gapi = gapi
            b.service = service
            b.user_project = user_project
          end
        end

        ##
        # @private New lazy Bucket object without making an HTTP request.
        def self.new_lazy name, service, user_project: nil
          # TODO: raise if name is nil?
          new.tap do |b|
            b.gapi.name = name
            b.service = service
            b.user_project = user_project
            b.instance_variable_set :@lazy, true
          end
        end

        protected

        ##
        # Raise an error unless an active service is available.
        def ensure_service!
          raise "Must have active connection" unless service
        end

        ##
        # Ensures the Google::Apis::StorageV1::Bucket object exists.
        def ensure_gapi!
          ensure_service!
          return unless lazy?
          reload!
        end

        def patch_gapi! *attributes
          attributes.flatten!
          return if attributes.empty?
          ensure_service!
          patch_args = Hash[attributes.map do |attr|
            [attr, @gapi.send(attr)]
          end]
          patch_gapi = API::Bucket.new patch_args
          @gapi = service.patch_bucket name, patch_gapi,
                                       user_project: user_project
          @lazy = nil
          self
        end

        ##
        # Raise an error if the file is not found.
        def ensure_io_or_file_exists! file
          return if file.respond_to?(:read) && file.respond_to?(:rewind)
          return if ::File.file? file
          raise ArgumentError, "cannot find file #{file}"
        end

        ##
        # Yielded to a block to accumulate changes for a patch request.
        class Updater < Bucket
          attr_reader :updates
          ##
          # Create an Updater object.
          def initialize gapi
            @updates = []
            @gapi = gapi
            @labels = @gapi.labels.to_h.dup
            @cors_builder = nil
            @lifecycle_builder = nil
          end

          ##
          # A hash of user-provided labels. Changes are allowed.
          #
          # @return [Hash(String => String)]
          #
          def labels
            @labels
          end

          ##
          # Updates the hash of user-provided labels.
          #
          # @param [Hash(String => String)] labels The user-provided labels.
          #
          def labels= labels
            @labels = labels
            @gapi.labels = @labels
            patch_gapi! :labels
          end

          ##
          # @private Make sure any labels changes are saved
          def check_for_changed_labels!
            return if @labels == @gapi.labels.to_h
            @gapi.labels = @labels
            patch_gapi! :labels
          end

          def cors
            # Same as Bucket#cors, but not frozen
            @cors_builder ||= Bucket::Cors.from_gapi @gapi.cors_configurations
            yield @cors_builder if block_given?
            @cors_builder
          end

          ##
          # @private Make sure any cors changes are saved
          def check_for_mutable_cors!
            return if @cors_builder.nil?
            return unless @cors_builder.changed?
            @gapi.cors_configurations = @cors_builder.to_gapi
            patch_gapi! :cors_configurations
          end

          def lifecycle
            # Same as Bucket#lifecycle, but not frozen
            @lifecycle_builder ||= Bucket::Lifecycle.from_gapi @gapi.lifecycle
            yield @lifecycle_builder if block_given?
            @lifecycle_builder
          end

          ##
          # @private Make sure any lifecycle changes are saved
          def check_for_mutable_lifecycle!
            return if @lifecycle_builder.nil?
            return unless @lifecycle_builder.changed?
            @gapi.lifecycle = @lifecycle_builder.to_gapi
            patch_gapi! :lifecycle
          end

          protected

          ##
          # Queue up all the updates instead of making them.
          def patch_gapi! attribute
            @updates << attribute
            @updates.uniq!
          end
        end
      end
    end
  end
end<|MERGE_RESOLUTION|>--- conflicted
+++ resolved
@@ -371,8 +371,8 @@
         # bucket are stored and determines the SLA and the cost of storage.
         # Accepted values include `:standard`, `:nearline`, and `:coldline`, as
         # well as the equivalent strings returned by {Bucket#storage_class}.
-        # `:multi_regional` and `:regional` are accepted as legacy storage classes.
-        # For more information, see [Storage
+        # `:multi_regional` and `:regional` are accepted as legacy storage
+        # classes. For more information, see [Storage
         # Classes](https://cloud.google.com/storage/docs/storage-classes).
         #
         # @param [Symbol, String] new_storage_class Storage class of the bucket.
@@ -1139,11 +1139,7 @@
         #   cost of storage. Accepted values include `:standard`, `:nearline`,
         #   and `:coldline`, as well as the equivalent strings returned by
         #   {#storage_class}. `:multi_regional` and `:regional` are accepted
-<<<<<<< HEAD
         #   as legacy storage classes. For more information, see [Storage
-=======
-        #   as legacy storage classes.For more information, see [Storage
->>>>>>> 3b40fe8c
         #   Classes](https://cloud.google.com/storage/docs/storage-classes)
         #   and [Per-Object Storage
         #   Class](https://cloud.google.com/storage/docs/per-object-storage-class).
