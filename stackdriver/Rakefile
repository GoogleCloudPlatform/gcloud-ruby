--- conflicted
+++ resolved
@@ -77,21 +77,6 @@
   IRB.start
 end
 
-<<<<<<< HEAD
-desc "Generates JSON output from stackdriver .yardoc"
-task jsondoc: :yard do
-  require "rubygems"
-  require "gcloud/jsondoc"
-
-  registry = YARD::Registry.load! ".yardoc"
-  generator = Gcloud::Jsondoc::Generator.new registry, "stackdriver"
-  rm_rf "jsondoc", verbose: true
-  generator.write_to "jsondoc"
-  cp ["docs/configuration.md", "docs/toc.json"], "jsondoc", verbose: true
-end
-
-=======
->>>>>>> 243c3c25
 require "yard"
 require "yard/rake/yardoc_task"
 YARD::Rake::YardocTask.new
