--- conflicted
+++ resolved
@@ -188,7 +188,6 @@
     'gem.add_development_dependency "rubocop", "~> 0.64.0"'
 )
 
-<<<<<<< HEAD
 # https://github.com/googleapis/google-cloud-ruby/issues/3058
 s.replace(
     'google-cloud-speech.gemspec',
@@ -210,12 +209,12 @@
         f'lib/google/cloud/speech/{version}/*_client.rb',
         'Gem.loaded_specs\[.*\]\.version\.version',
         'Google::Cloud::Speech::VERSION'
-=======
+    )
+
 # Exception tests have to check for both custom errors and retry wrapper errors
 for version in ['v1', 'v1p1beta1']:
     s.replace(
         f'test/google/cloud/speech/{version}/*_client_test.rb',
         'err = assert_raises Google::Gax::GaxError do',
         f'err = assert_raises Google::Gax::GaxError, CustomTestError_{version} do'
->>>>>>> 9d756615
     )