--- conflicted
+++ resolved
@@ -139,15 +139,9 @@
     '\\1require "google/cloud/bigquery/data_transfer/version"\n\n'
 )
 s.replace(
-<<<<<<< HEAD
     'lib/google/cloud/bigquery/data_transfer/v1/data_transfer_service_client.rb',
     'Gem.loaded_specs\[.*\]\.version\.version',
     'Google::Cloud::Bigquery::DataTransfer::VERSION'
-)
-=======
-    f'lib/google/cloud/bigquery/data_transfer/v1/data_transfer_service_client.rb',
-    'package_version = (.+)',
-    'package_version = Google::Cloud::Bigquery::DataTransfer::VERSION'
 )
 
 # Exception tests have to check for both custom errors and retry wrapper errors
@@ -156,5 +150,4 @@
         f'test/google/cloud/bigquery/data_transfer/{version}/*_client_test.rb',
         'err = assert_raises Google::Gax::GaxError do',
         f'err = assert_raises Google::Gax::GaxError, CustomTestError_{version} do'
-    )
->>>>>>> 9d756615
+    )